--- conflicted
+++ resolved
@@ -131,11 +131,7 @@
       <PreprocessorDefinitions>NOMINMAX;STRICT;WIN32_LEAN_AND_MEAN;%(PreprocessorDefinitions)</PreprocessorDefinitions>
       <MultiProcessorCompilation>true</MultiProcessorCompilation>
       <MinimalRebuild>false</MinimalRebuild>
-<<<<<<< HEAD
-      <ProgramDataBaseFileName />
-      <LanguageStandard>stdcpp17</LanguageStandard>
-=======
->>>>>>> e004346d
+      <LanguageStandard>stdcpp17</LanguageStandard>
     </ClCompile>
     <Link>
       <GenerateDebugInformation>true</GenerateDebugInformation>
@@ -149,11 +145,7 @@
       <PreprocessorDefinitions>NOMINMAX;STRICT;WIN32_LEAN_AND_MEAN;%(PreprocessorDefinitions)</PreprocessorDefinitions>
       <MultiProcessorCompilation>true</MultiProcessorCompilation>
       <MinimalRebuild>false</MinimalRebuild>
-<<<<<<< HEAD
-      <ProgramDataBaseFileName />
-      <LanguageStandard>stdcpp17</LanguageStandard>
-=======
->>>>>>> e004346d
+      <LanguageStandard>stdcpp17</LanguageStandard>
     </ClCompile>
     <Link>
       <GenerateDebugInformation>true</GenerateDebugInformation>
@@ -167,11 +159,7 @@
       <PreprocessorDefinitions>NOMINMAX;STRICT;WIN32_LEAN_AND_MEAN;%(PreprocessorDefinitions)</PreprocessorDefinitions>
       <MultiProcessorCompilation>true</MultiProcessorCompilation>
       <MinimalRebuild>false</MinimalRebuild>
-<<<<<<< HEAD
-      <ProgramDataBaseFileName />
-      <LanguageStandard>stdcpp17</LanguageStandard>
-=======
->>>>>>> e004346d
+      <LanguageStandard>stdcpp17</LanguageStandard>
     </ClCompile>
     <Link>
       <GenerateDebugInformation>true</GenerateDebugInformation>
@@ -185,11 +173,7 @@
       <PreprocessorDefinitions>NOMINMAX;STRICT;WIN32_LEAN_AND_MEAN;%(PreprocessorDefinitions)</PreprocessorDefinitions>
       <MultiProcessorCompilation>true</MultiProcessorCompilation>
       <MinimalRebuild>false</MinimalRebuild>
-<<<<<<< HEAD
-      <ProgramDataBaseFileName />
-      <LanguageStandard>stdcpp17</LanguageStandard>
-=======
->>>>>>> e004346d
+      <LanguageStandard>stdcpp17</LanguageStandard>
     </ClCompile>
     <Link>
       <GenerateDebugInformation>true</GenerateDebugInformation>
@@ -204,11 +188,7 @@
       <SDLCheck>true</SDLCheck>
       <PreprocessorDefinitions>NOMINMAX;STRICT;WIN32_LEAN_AND_MEAN;%(PreprocessorDefinitions)</PreprocessorDefinitions>
       <MultiProcessorCompilation>true</MultiProcessorCompilation>
-<<<<<<< HEAD
-      <ProgramDataBaseFileName />
-      <LanguageStandard>stdcpp17</LanguageStandard>
-=======
->>>>>>> e004346d
+      <LanguageStandard>stdcpp17</LanguageStandard>
     </ClCompile>
     <Link>
       <GenerateDebugInformation>true</GenerateDebugInformation>
@@ -225,11 +205,7 @@
       <SDLCheck>true</SDLCheck>
       <PreprocessorDefinitions>NOMINMAX;STRICT;WIN32_LEAN_AND_MEAN;%(PreprocessorDefinitions)</PreprocessorDefinitions>
       <MultiProcessorCompilation>true</MultiProcessorCompilation>
-<<<<<<< HEAD
-      <ProgramDataBaseFileName />
-      <LanguageStandard>stdcpp17</LanguageStandard>
-=======
->>>>>>> e004346d
+      <LanguageStandard>stdcpp17</LanguageStandard>
     </ClCompile>
     <Link>
       <GenerateDebugInformation>true</GenerateDebugInformation>
@@ -246,11 +222,7 @@
       <SDLCheck>true</SDLCheck>
       <PreprocessorDefinitions>NOMINMAX;STRICT;WIN32_LEAN_AND_MEAN;%(PreprocessorDefinitions)</PreprocessorDefinitions>
       <MultiProcessorCompilation>true</MultiProcessorCompilation>
-<<<<<<< HEAD
-      <ProgramDataBaseFileName />
-      <LanguageStandard>stdcpp17</LanguageStandard>
-=======
->>>>>>> e004346d
+      <LanguageStandard>stdcpp17</LanguageStandard>
     </ClCompile>
     <Link>
       <GenerateDebugInformation>true</GenerateDebugInformation>
@@ -267,11 +239,7 @@
       <SDLCheck>true</SDLCheck>
       <PreprocessorDefinitions>NOMINMAX;STRICT;WIN32_LEAN_AND_MEAN;%(PreprocessorDefinitions)</PreprocessorDefinitions>
       <MultiProcessorCompilation>true</MultiProcessorCompilation>
-<<<<<<< HEAD
-      <ProgramDataBaseFileName />
-      <LanguageStandard>stdcpp17</LanguageStandard>
-=======
->>>>>>> e004346d
+      <LanguageStandard>stdcpp17</LanguageStandard>
     </ClCompile>
     <Link>
       <GenerateDebugInformation>true</GenerateDebugInformation>
