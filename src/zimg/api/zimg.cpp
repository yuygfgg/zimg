#include <cmath>
#include <cstring>
#include <limits>
#include <memory>
#include <string>
#include <tuple>
#include <type_traits>
#include <utility>
#include "common/cpuinfo.h"
#include "common/except.h"
#include "common/pixel.h"
#include "common/static_map.h"
#include "common/zassert.h"
#include "graph/filtergraph.h"
#include "graph/graphbuilder.h"
#include "colorspace/colorspace.h"
#include "depth/depth.h"
#include "resize/filter.h"
#include "zimg.h"

#define ZIMG_RESIZE_UNRESIZE static_cast<zimg_resample_filter_e>(-1)

namespace {

constexpr unsigned API_VERSION_2_0 = ZIMG_MAKE_API_VERSION(2, 0);
constexpr unsigned API_VERSION_2_1 = ZIMG_MAKE_API_VERSION(2, 1);
constexpr unsigned API_VERSION_2_2 = ZIMG_MAKE_API_VERSION(2, 2);
constexpr unsigned API_VERSION_2_4 = ZIMG_MAKE_API_VERSION(2, 4);

#define API_VERSION_ASSERT(x) zassert_d((x) >= API_VERSION_2_0, "API version invalid")
#define POINTER_ALIGNMENT_ASSERT(x) zassert_d(!(x) || reinterpret_cast<uintptr_t>(x) % zimg::ALIGNMENT_RELAXED == 0, "pointer not aligned")
#define STRIDE_ALIGNMENT_ASSERT(x) zassert_d(!(x) || (x) % zimg::ALIGNMENT_RELAXED == 0, "buffer stride not aligned")

#define POINTER_ALIGNMENT64_ASSERT(x) zassert_d(!(x) || reinterpret_cast<uintptr_t>(x) % zimg::ALIGNMENT == 0, "pointer not aligned")
#define STRIDE_ALIGNMENT64_ASSERT(x) zassert_d(!(x) || (x) % zimg::ALIGNMENT == 0, "buffer stride not aligned")

thread_local zimg_error_code_e g_last_error = ZIMG_ERROR_SUCCESS;
thread_local std::string g_last_error_msg;

constexpr unsigned VERSION_INFO[] = { 3, 0, 5 };


template <class T, class U>
T *assert_dynamic_type(U *ptr) noexcept
{
	zassert_d(dynamic_cast<T *>(ptr), "bad dynamic type");
	return static_cast<T *>(ptr);
}

void clear_last_error_message() noexcept
{
	g_last_error_msg.clear();
	g_last_error_msg.shrink_to_fit();
}

void record_exception_message(const zimg::error::Exception &e) noexcept
{
	try {
		g_last_error_msg = e.what();
	} catch (const std::bad_alloc &) {
		clear_last_error_message();
	}
}

zimg_error_code_e handle_exception(std::exception_ptr eptr) noexcept
{
	using namespace zimg::error;

	zimg_error_code_e code = ZIMG_ERROR_UNKNOWN;

#define CATCH(type, error_code) catch (const type &e) { record_exception_message(e); code = (error_code); }
#define FATAL(type, error_code, msg) catch (const type &e) { record_exception_message(e); code = (error_code); zassert_dfatal(msg); }
	try {
		std::rethrow_exception(eptr);
	}
	CATCH(UnknownError,            ZIMG_ERROR_UNKNOWN)
	CATCH(OutOfMemory,             ZIMG_ERROR_OUT_OF_MEMORY)
	CATCH(UserCallbackFailed,      ZIMG_ERROR_USER_CALLBACK_FAILED)

	CATCH(GreyscaleSubsampling,    ZIMG_ERROR_GREYSCALE_SUBSAMPLING)
	CATCH(ColorFamilyMismatch,     ZIMG_ERROR_COLOR_FAMILY_MISMATCH)
	CATCH(ImageNotDivisible,       ZIMG_ERROR_IMAGE_NOT_DIVISIBLE)
	CATCH(BitDepthOverflow,        ZIMG_ERROR_BIT_DEPTH_OVERFLOW)
	CATCH(LogicError,              ZIMG_ERROR_LOGIC)

	CATCH(EnumOutOfRange,          ZIMG_ERROR_ENUM_OUT_OF_RANGE)
	CATCH(InvalidImageSize,        ZIMG_ERROR_INVALID_IMAGE_SIZE)
	CATCH(IllegalArgument,         ZIMG_ERROR_ILLEGAL_ARGUMENT)

	CATCH(UnsupportedSubsampling,  ZIMG_ERROR_UNSUPPORTED_SUBSAMPLING)
	CATCH(NoColorspaceConversion,  ZIMG_ERROR_NO_COLORSPACE_CONVERSION)
	CATCH(NoFieldParityConversion, ZIMG_ERROR_NO_FIELD_PARITY_CONVERSION)
	CATCH(ResamplingNotAvailable,  ZIMG_ERROR_RESAMPLING_NOT_AVAILABLE)
	CATCH(UnsupportedOperation,    ZIMG_ERROR_UNSUPPORTED_OPERATION)

	FATAL(InternalError,           ZIMG_ERROR_UNKNOWN, "internal error generated")
	FATAL(Exception,               ZIMG_ERROR_UNKNOWN, "unregistered error generated")
	catch (...) {
		g_last_error_msg[0] = '\0';
		zassert_dfatal("bad exception type");
	}
#undef CATCH
#undef FATAL
	g_last_error = code;
	return code;
}

template <class Map, class Key>
typename Map::mapped_type search_enum_map(const Map &map, const Key &key, const char *msg)
{
	auto it = map.find(key);
	if (it == map.end())
		zimg::error::throw_<zimg::error::EnumOutOfRange>(msg);
	return it->second;
}

template <class Map, class Key>
typename Map::mapped_type search_itu_enum_map(const Map &map, const Key &key, const char *msg)
{
	if (static_cast<int>(key) < 0 || static_cast<int>(key) > 255)
		zimg::error::throw_<zimg::error::EnumOutOfRange>(msg);

	auto it = map.find(key);
	if (it == map.end())
		zimg::error::throw_<zimg::error::NoColorspaceConversion>(msg);
	return it->second;
}

zimg::CPUClass translate_cpu(zimg_cpu_type_e cpu)
{
	using zimg::CPUClass;

	static constexpr const zimg::static_map<zimg_cpu_type_e, CPUClass, 21> map{
		{ ZIMG_CPU_NONE,           CPUClass::NONE },
		{ ZIMG_CPU_AUTO,           CPUClass::AUTO },
		{ ZIMG_CPU_AUTO_64B,       CPUClass::AUTO_64B },
#if defined(ZIMG_X86)
		{ ZIMG_CPU_X86_MMX,        CPUClass::NONE },
		{ ZIMG_CPU_X86_SSE,        CPUClass::X86_SSE },
		{ ZIMG_CPU_X86_SSE2,       CPUClass::X86_SSE2 },
		{ ZIMG_CPU_X86_SSE3,       CPUClass::X86_SSE2 },
		{ ZIMG_CPU_X86_SSSE3,      CPUClass::X86_SSE2 },
		{ ZIMG_CPU_X86_SSE41,      CPUClass::X86_SSE2 },
		{ ZIMG_CPU_X86_SSE42,      CPUClass::X86_SSE2 },
		{ ZIMG_CPU_X86_AVX,        CPUClass::X86_AVX },
		{ ZIMG_CPU_X86_F16C,       CPUClass::X86_F16C },
		{ ZIMG_CPU_X86_AVX2,       CPUClass::X86_AVX2 },
		{ ZIMG_CPU_X86_AVX512F,    CPUClass::X86_AVX2 },
		{ ZIMG_CPU_X86_AVX512_SKX, CPUClass::X86_AVX512 },
		{ ZIMG_CPU_X86_AVX512_CLX, CPUClass::X86_AVX512_CLX },
		{ ZIMG_CPU_X86_AVX512_PMC, CPUClass::X86_AVX512 },
		{ ZIMG_CPU_X86_AVX512_SNC, CPUClass::X86_AVX512_CLX },
		{ ZIMG_CPU_X86_AVX512_WLC, CPUClass::X86_AVX512_CLX },
		{ ZIMG_CPU_X86_AVX512_GLC, CPUClass::X86_AVX512_CLX },
#elif defined(ZIMG_ARM)
		{ ZIMG_CPU_ARM_NEON_VFPv3, CPUClass::NONE },
		{ ZIMG_CPU_ARM_NEON_VFPv4, CPUClass::ARM_NEON },
#endif
	};
	return search_enum_map(map, cpu, "unrecognized cpu type");
}

zimg::PixelType translate_pixel_type(zimg_pixel_type_e pixel_type)
{
	using zimg::PixelType;

	static constexpr const zimg::static_map<zimg_pixel_type_e, zimg::PixelType, 4> map{
		{ ZIMG_PIXEL_BYTE,  PixelType::BYTE },
		{ ZIMG_PIXEL_WORD,  PixelType::WORD },
		{ ZIMG_PIXEL_HALF,  PixelType::HALF },
		{ ZIMG_PIXEL_FLOAT, PixelType::FLOAT },
	};
	return search_enum_map(map, pixel_type, "unrecognized pixel type");
}

bool translate_pixel_range(zimg_pixel_range_e range)
{
	static constexpr const zimg::static_map<zimg_pixel_range_e, bool, 2> map{
		{ ZIMG_RANGE_LIMITED, false },
		{ ZIMG_RANGE_FULL,    true },
	};
	return search_enum_map(map, range, "unrecognized pixel range");
}

zimg::graph::GraphBuilder::ColorFamily translate_color_family(zimg_color_family_e family)
{
	using zimg::graph::GraphBuilder;

	static constexpr const zimg::static_map<zimg_color_family_e, GraphBuilder::ColorFamily, 3> map{
		{ ZIMG_COLOR_GREY, GraphBuilder::ColorFamily::GREY },
		{ ZIMG_COLOR_RGB,  GraphBuilder::ColorFamily::RGB },
		{ ZIMG_COLOR_YUV,  GraphBuilder::ColorFamily::YUV },
	};
	return search_enum_map(map, family, "unrecognized color family");
}

zimg::graph::GraphBuilder::AlphaType translate_alpha(zimg_alpha_type_e alpha)
{
	using zimg::graph::GraphBuilder;

	static constexpr const zimg::static_map<zimg_alpha_type_e, GraphBuilder::AlphaType, 3> map{
		{ ZIMG_ALPHA_NONE,          GraphBuilder::AlphaType::NONE },
		{ ZIMG_ALPHA_STRAIGHT,      GraphBuilder::AlphaType::STRAIGHT },
		{ ZIMG_ALPHA_PREMULTIPLIED, GraphBuilder::AlphaType::PREMULTIPLIED },
	};
	return search_enum_map(map, alpha, "unrecognized alpha type");
}

zimg::graph::GraphBuilder::FieldParity translate_field_parity(zimg_field_parity_e field)
{
	using zimg::graph::GraphBuilder;

	static constexpr const zimg::static_map<zimg_field_parity_e, GraphBuilder::FieldParity, 3> map{
		{ ZIMG_FIELD_PROGRESSIVE, GraphBuilder::FieldParity::PROGRESSIVE },
		{ ZIMG_FIELD_TOP,         GraphBuilder::FieldParity::TOP },
		{ ZIMG_FIELD_BOTTOM,      GraphBuilder::FieldParity::BOTTOM },
	};
	return search_enum_map(map, field, "unrecognized field parity");
}

std::pair<zimg::graph::GraphBuilder::ChromaLocationW, zimg::graph::GraphBuilder::ChromaLocationH> translate_chroma_location(zimg_chroma_location_e chromaloc)
{
	typedef zimg::graph::GraphBuilder::ChromaLocationW ChromaLocationW;
	typedef zimg::graph::GraphBuilder::ChromaLocationH ChromaLocationH;

	// Workaround for std::pair assignment operator missing constexpr.
	struct chroma_pair {
		ChromaLocationW first;
		ChromaLocationH second;

		operator std::pair<ChromaLocationW, ChromaLocationH>() const { return{ first, second }; }
	};

	static constexpr const zimg::static_map<zimg_chroma_location_e, chroma_pair, 6> map{
		{ ZIMG_CHROMA_LEFT,        { ChromaLocationW::LEFT,   ChromaLocationH::CENTER } },
		{ ZIMG_CHROMA_CENTER,      { ChromaLocationW::CENTER, ChromaLocationH::CENTER } },
		{ ZIMG_CHROMA_TOP_LEFT,    { ChromaLocationW::LEFT,   ChromaLocationH::TOP } },
		{ ZIMG_CHROMA_TOP,         { ChromaLocationW::CENTER, ChromaLocationH::TOP } },
		{ ZIMG_CHROMA_BOTTOM_LEFT, { ChromaLocationW::LEFT,   ChromaLocationH::BOTTOM } },
		{ ZIMG_CHROMA_BOTTOM,      { ChromaLocationW::CENTER, ChromaLocationH::BOTTOM } },
	};
	return search_enum_map(map, chromaloc, "unrecognized chroma location");
}

zimg::colorspace::MatrixCoefficients translate_matrix(zimg_matrix_coefficients_e matrix)
{
	using zimg::colorspace::MatrixCoefficients;

	static constexpr const zimg::static_map<zimg_matrix_coefficients_e, zimg::colorspace::MatrixCoefficients, 13> map{
		{ ZIMG_MATRIX_RGB,                      MatrixCoefficients::RGB },
		{ ZIMG_MATRIX_BT709,                    MatrixCoefficients::REC_709 },
		{ ZIMG_MATRIX_UNSPECIFIED,              MatrixCoefficients::UNSPECIFIED },
		{ ZIMG_MATRIX_FCC,                      MatrixCoefficients::FCC },
		{ ZIMG_MATRIX_BT470_BG,                 MatrixCoefficients::REC_601 },
		{ ZIMG_MATRIX_ST170_M,                  MatrixCoefficients::REC_601 },
		{ ZIMG_MATRIX_ST240_M,                  MatrixCoefficients::SMPTE_240M },
		{ ZIMG_MATRIX_YCGCO,                    MatrixCoefficients::YCGCO },
		{ ZIMG_MATRIX_BT2020_NCL,               MatrixCoefficients::REC_2020_NCL },
		{ ZIMG_MATRIX_BT2020_CL,                MatrixCoefficients::REC_2020_CL },
		{ ZIMG_MATRIX_CHROMATICITY_DERIVED_NCL, MatrixCoefficients::CHROMATICITY_DERIVED_NCL },
		{ ZIMG_MATRIX_CHROMATICITY_DERIVED_CL,  MatrixCoefficients::CHROMATICITY_DERIVED_CL },
		{ ZIMG_MATRIX_ICTCP,                    MatrixCoefficients::REC_2100_ICTCP },
	};
	return search_itu_enum_map(map, matrix, "unrecognized matrix coefficients");
}

zimg::colorspace::TransferCharacteristics translate_transfer(zimg_transfer_characteristics_e transfer)
{
	using zimg::colorspace::TransferCharacteristics;

<<<<<<< HEAD
	static constexpr const zimg::static_map<zimg_transfer_characteristics_e, TransferCharacteristics, 16> map{
=======
	static SM_CONSTEXPR_14 const zimg::static_map<zimg_transfer_characteristics_e, TransferCharacteristics, 16> map{
>>>>>>> e5b0de6b
		{ ZIMG_TRANSFER_BT709,         TransferCharacteristics::REC_709 },
		{ ZIMG_TRANSFER_UNSPECIFIED,   TransferCharacteristics::UNSPECIFIED },
		{ ZIMG_TRANSFER_ST240_M,       TransferCharacteristics::SMPTE_240M },
		{ ZIMG_TRANSFER_BT601,         TransferCharacteristics::REC_709 },
		{ ZIMG_TRANSFER_BT470_M,       TransferCharacteristics::REC_470_M },
		{ ZIMG_TRANSFER_BT470_BG,      TransferCharacteristics::REC_470_BG },
		{ ZIMG_TRANSFER_IEC_61966_2_4, TransferCharacteristics::XVYCC },
		{ ZIMG_TRANSFER_IEC_61966_2_1, TransferCharacteristics::SRGB },
		{ ZIMG_TRANSFER_BT2020_10,     TransferCharacteristics::REC_709 },
		{ ZIMG_TRANSFER_BT2020_12,     TransferCharacteristics::REC_709 },
		{ ZIMG_TRANSFER_LINEAR,        TransferCharacteristics::LINEAR },
		{ ZIMG_TRANSFER_LOG_100,       TransferCharacteristics::LOG_100 },
		{ ZIMG_TRANSFER_LOG_316,       TransferCharacteristics::LOG_316 },
		{ ZIMG_TRANSFER_ST2084,        TransferCharacteristics::ST_2084 },
		{ ZIMG_TRANSFER_ST428,         TransferCharacteristics::ST_428 },
		{ ZIMG_TRANSFER_ARIB_B67,      TransferCharacteristics::ARIB_B67 },
	};
	return search_itu_enum_map(map, transfer, "unrecognized transfer characteristics");
}

zimg::colorspace::ColorPrimaries translate_primaries(zimg_color_primaries_e primaries)
{
	using zimg::colorspace::ColorPrimaries;

	static constexpr const zimg::static_map<zimg_color_primaries_e, ColorPrimaries, 12> map{
		{ ZIMG_PRIMARIES_BT470_M,     ColorPrimaries::REC_470_M },
		{ ZIMG_PRIMARIES_BT470_BG,    ColorPrimaries::REC_470_BG },
		{ ZIMG_PRIMARIES_BT709,       ColorPrimaries::REC_709 },
		{ ZIMG_PRIMARIES_UNSPECIFIED, ColorPrimaries::UNSPECIFIED },
		{ ZIMG_PRIMARIES_ST170_M,     ColorPrimaries::SMPTE_C },
		{ ZIMG_PRIMARIES_ST240_M,     ColorPrimaries::SMPTE_C },
		{ ZIMG_PRIMARIES_FILM,        ColorPrimaries::FILM },
		{ ZIMG_PRIMARIES_BT2020,      ColorPrimaries::REC_2020 },
		{ ZIMG_PRIMARIES_ST428,       ColorPrimaries::XYZ },
		{ ZIMG_PRIMARIES_ST431_2,     ColorPrimaries::DCI_P3 },
		{ ZIMG_PRIMARIES_ST432_1,     ColorPrimaries::DCI_P3_D65 },
		{ ZIMG_PRIMARIES_EBU3213_E,   ColorPrimaries::EBU_3213_E },
	};
	return search_itu_enum_map(map, primaries, "unrecognized color primaries");
}

zimg::depth::DitherType translate_dither(zimg_dither_type_e dither)
{
	using zimg::depth::DitherType;

	static constexpr const zimg::static_map<zimg_dither_type_e, DitherType, 4> map{
		{ ZIMG_DITHER_NONE,            DitherType::NONE },
		{ ZIMG_DITHER_ORDERED,         DitherType::ORDERED },
		{ ZIMG_DITHER_RANDOM,          DitherType::RANDOM },
		{ ZIMG_DITHER_ERROR_DIFFUSION, DitherType::ERROR_DIFFUSION },
	};
	return search_enum_map(map, dither, "unrecognized dither type");
}

std::unique_ptr<zimg::resize::Filter> translate_resize_filter(zimg_resample_filter_e filter_type, double param_a, double param_b)
{
	if (filter_type == ZIMG_RESIZE_UNRESIZE)
		return nullptr;

	try {
		switch (filter_type) {
		case ZIMG_RESIZE_POINT:
			return std::make_unique<zimg::resize::PointFilter>();
		case ZIMG_RESIZE_BILINEAR:
			return std::make_unique<zimg::resize::BilinearFilter>();
		case ZIMG_RESIZE_BICUBIC:
			param_a = std::isnan(param_a) ? zimg::resize::BicubicFilter::DEFAULT_B : param_a;
			param_b = std::isnan(param_b) ? zimg::resize::BicubicFilter::DEFAULT_C : param_b;
			return std::make_unique<zimg::resize::BicubicFilter>(param_a, param_b);
		case ZIMG_RESIZE_SPLINE16:
			return std::make_unique<zimg::resize::Spline16Filter>();
		case ZIMG_RESIZE_SPLINE36:
			return std::make_unique<zimg::resize::Spline36Filter>();
		case ZIMG_RESIZE_SPLINE64:
			return std::make_unique<zimg::resize::Spline64Filter>();
		case ZIMG_RESIZE_LANCZOS:
			param_a = std::isnan(param_a) ? zimg::resize::LanczosFilter::DEFAULT_TAPS : std::max(param_a, 1.0);
			return std::make_unique<zimg::resize::LanczosFilter>(static_cast<unsigned>(param_a));
		default:
			zimg::error::throw_<zimg::error::EnumOutOfRange>("unrecognized resampling filter");
		}
	} catch (const std::bad_alloc &) {
		zimg::error::throw_<zimg::error::OutOfMemory>();
	}
}

template <class T>
std::array<graphengine::BufferDescriptor, 4> import_image_buffer(const T &src)
{
	std::array<graphengine::BufferDescriptor, 4> dst{};

	API_VERSION_ASSERT(src.version);

	if (src.version >= API_VERSION_2_0) {
		unsigned num_planes = src.version >= API_VERSION_2_4 ? 4 : 3;

		for (unsigned p = 0; p < num_planes; ++p) {
			dst[p] = { const_cast<void *>(src.plane[p].data), src.plane[p].stride, src.plane[p].mask };
		}
	}
	return dst;
}

void import_graph_state_common(const zimg_image_format &src, zimg::graph::GraphBuilder::state *out)
{
	if (src.version >= API_VERSION_2_0) {
		out->width = src.width;
		out->height = src.height;
		out->type = translate_pixel_type(src.pixel_type);
		out->subsample_w = src.subsample_w;
		out->subsample_h = src.subsample_h;

		// Handle colorspace constants separately.
		out->color = translate_color_family(src.color_family);

		out->depth = src.depth ? src.depth : zimg::pixel_depth(out->type);
		out->fullrange = translate_pixel_range(src.pixel_range);

		out->parity = translate_field_parity(src.field_parity);
		std::tie(out->chroma_location_w, out->chroma_location_h) = translate_chroma_location(src.chroma_location);
	}
	if (src.version >= API_VERSION_2_1) {
		out->active_left = std::isnan(src.active_region.left) ? 0 : src.active_region.left;
		out->active_top = std::isnan(src.active_region.top) ? 0 : src.active_region.top;
		out->active_width = std::isnan(src.active_region.width) ? src.width : src.active_region.width;
		out->active_height = std::isnan(src.active_region.height) ? src.height : src.active_region.height;
	} else {
		out->active_left = 0.0;
		out->active_top = 0.0;
		out->active_width = src.width;
		out->active_height = src.height;
	}
	if (src.version >= API_VERSION_2_4)
		out->alpha = translate_alpha(src.alpha);
}

std::pair<zimg::graph::GraphBuilder::state, zimg::graph::GraphBuilder::state> import_graph_state(const zimg_image_format &src, const zimg_image_format &dst)
{
	API_VERSION_ASSERT(src.version);
	API_VERSION_ASSERT(dst.version);
	zassert_d(src.version == dst.version, "image format versions do not match");

	zimg::graph::GraphBuilder::state src_state{};
	zimg::graph::GraphBuilder::state dst_state{};

	import_graph_state_common(src, &src_state);
	import_graph_state_common(dst, &dst_state);

	if (src.version >= API_VERSION_2_0) {
		// Accept unenumerated colorspaces if they form the basic no-op case.
		if (src.color_family == dst.color_family &&
		    src.matrix_coefficients == dst.matrix_coefficients &&
		    src.transfer_characteristics == dst.transfer_characteristics &&
		    src.color_primaries == dst.color_primaries)
		{
			src_state.colorspace = zimg::colorspace::ColorspaceDefinition{};
			dst_state.colorspace = zimg::colorspace::ColorspaceDefinition{};
		} else {
			src_state.colorspace.matrix = translate_matrix(src.matrix_coefficients);
			src_state.colorspace.transfer = translate_transfer(src.transfer_characteristics);
			src_state.colorspace.primaries = translate_primaries(src.color_primaries);

			dst_state.colorspace.matrix = translate_matrix(dst.matrix_coefficients);
			dst_state.colorspace.transfer = translate_transfer(dst.transfer_characteristics);
			dst_state.colorspace.primaries = translate_primaries(dst.color_primaries);
		}
	}

	return{ src_state, dst_state };
}

zimg::graph::GraphBuilder::params import_graph_params(const zimg_graph_builder_params &src, std::unique_ptr<zimg::resize::Filter> filters[2])
{
	API_VERSION_ASSERT(src.version);

	zimg::graph::GraphBuilder::params params{};

	if (src.version >= API_VERSION_2_0) {
		filters[0] = translate_resize_filter(src.resample_filter, src.filter_param_a, src.filter_param_b);
		filters[1] = translate_resize_filter(src.resample_filter_uv, src.filter_param_a_uv, src.filter_param_b_uv);

		params.filter = filters[0].get();
		params.filter_uv = filters[1].get();
		params.unresize = src.resample_filter == ZIMG_RESIZE_UNRESIZE;
		params.dither_type = translate_dither(src.dither_type);
		params.cpu = translate_cpu(src.cpu_type);
	}
	if (src.version >= API_VERSION_2_2) {
		params.peak_luminance = src.nominal_peak_luminance;
		params.approximate_gamma = !!src.allow_approximate_gamma;
	}

	return params;
}

} // namespace


void zimg_get_version_info(unsigned *major, unsigned *minor, unsigned *micro)
{
	zassert_d(major, "null pointer");
	zassert_d(minor, "null pointer");
	zassert_d(micro, "null pointer");

	*major = VERSION_INFO[0];
	*minor = VERSION_INFO[1];
	*micro = VERSION_INFO[2];
}

unsigned zimg_get_api_version(unsigned *major, unsigned *minor)
{
	if (major)
		*major = ZIMG_API_VERSION_MAJOR;
	if (minor)
		*minor = ZIMG_API_VERSION_MINOR;

	return ZIMG_API_VERSION;
}

zimg_error_code_e zimg_get_last_error(char *err_msg, size_t n)
{
	if (err_msg && n) {
		std::strncpy(err_msg, g_last_error_msg.c_str(), n);
		err_msg[n - 1] = '\0';
	}

	return g_last_error;
}

void zimg_clear_last_error(void)
{
	g_last_error = ZIMG_ERROR_SUCCESS;
	clear_last_error_message();
}

unsigned zimg_select_buffer_mask(unsigned count)
{
	unsigned long lzcnt;

	if (count <= 1)
		return 0;

#if defined(_MSC_VER)
	unsigned long msb;
	_BitScanReverse(&msb, count - 1);
	lzcnt = std::numeric_limits<unsigned>::digits - 1 - msb;
#elif defined(__GNUC__)
	lzcnt = __builtin_clz(count - 1);
#else
	lzcnt = 0;
	count -= 1;
	while (!(count & (1U << (std::numeric_limits<unsigned>::digits - 1)))) {
		count <<= 1;
		++lzcnt;
	}
#endif

	return ZIMG_BUFFER_MAX >> lzcnt;
}

#define EX_BEGIN \
  zimg_error_code_e ret = ZIMG_ERROR_SUCCESS; \
  try {
#define EX_END \
  } catch (...) { \
    ret = handle_exception(std::current_exception()); \
  } \
  return ret;

void zimg_filter_graph_free(zimg_filter_graph *ptr)
{
	delete ptr;
}

zimg_error_code_e zimg_filter_graph_get_tmp_size(const zimg_filter_graph *ptr, size_t *out)
{
	zassert_d(ptr, "null pointer");
	zassert_d(out, "null pointer");

	EX_BEGIN
	*out = assert_dynamic_type<const zimg::graph::FilterGraph>(ptr)->get_tmp_size();
	EX_END
}

zimg_error_code_e zimg_filter_graph_get_input_buffering(const zimg_filter_graph *ptr, unsigned *out)
{
	zassert_d(ptr, "null pointer");
	zassert_d(out, "null pointer");

	EX_BEGIN
	*out = assert_dynamic_type<const zimg::graph::FilterGraph>(ptr)->get_input_buffering();
	EX_END
}

zimg_error_code_e zimg_filter_graph_get_output_buffering(const zimg_filter_graph *ptr, unsigned *out)
{
	zassert_d(ptr, "null pointer");
	zassert_d(out, "null pointer");

	EX_BEGIN
	*out = assert_dynamic_type<const zimg::graph::FilterGraph>(ptr)->get_output_buffering();
	EX_END
}

zimg_error_code_e zimg_filter_graph_process(const zimg_filter_graph *ptr, const zimg_image_buffer_const *src, const zimg_image_buffer *dst, void *tmp,
                                             zimg_filter_graph_callback unpack_cb, void *unpack_user,
                                             zimg_filter_graph_callback pack_cb, void *pack_user)
{
	zassert_d(ptr, "null pointer");
	zassert_d(src, "null pointer");
	zassert_d(dst, "null pointer");

	EX_BEGIN
	const zimg::graph::FilterGraph *graph = assert_dynamic_type<const zimg::graph::FilterGraph>(ptr);

	if (graph->requires_64b_alignment()) {
		POINTER_ALIGNMENT64_ASSERT(src->plane[0].data);
		POINTER_ALIGNMENT64_ASSERT(src->plane[1].data);
		POINTER_ALIGNMENT64_ASSERT(src->plane[2].data);

		STRIDE_ALIGNMENT64_ASSERT(src->plane[0].stride);
		STRIDE_ALIGNMENT64_ASSERT(src->plane[1].stride);
		STRIDE_ALIGNMENT64_ASSERT(src->plane[2].stride);

		POINTER_ALIGNMENT64_ASSERT(dst->plane[0].data);
		POINTER_ALIGNMENT64_ASSERT(dst->plane[1].data);
		POINTER_ALIGNMENT64_ASSERT(dst->plane[2].data);

		STRIDE_ALIGNMENT64_ASSERT(dst->plane[0].stride);
		STRIDE_ALIGNMENT64_ASSERT(dst->plane[1].stride);
		STRIDE_ALIGNMENT64_ASSERT(dst->plane[2].stride);

		if (src->version >= API_VERSION_2_4) {
			POINTER_ALIGNMENT64_ASSERT(src->plane[3].data);
			STRIDE_ALIGNMENT64_ASSERT(src->plane[3].stride);
		}
		if (dst->version >= API_VERSION_2_4) {
			POINTER_ALIGNMENT64_ASSERT(dst->plane[3].data);
			STRIDE_ALIGNMENT64_ASSERT(dst->plane[3].stride);
		}

		POINTER_ALIGNMENT64_ASSERT(tmp);
	} else {
		POINTER_ALIGNMENT_ASSERT(src->plane[0].data);
		POINTER_ALIGNMENT_ASSERT(src->plane[1].data);
		POINTER_ALIGNMENT_ASSERT(src->plane[2].data);

		STRIDE_ALIGNMENT_ASSERT(src->plane[0].stride);
		STRIDE_ALIGNMENT_ASSERT(src->plane[1].stride);
		STRIDE_ALIGNMENT_ASSERT(src->plane[2].stride);

		POINTER_ALIGNMENT_ASSERT(dst->plane[0].data);
		POINTER_ALIGNMENT_ASSERT(dst->plane[1].data);
		POINTER_ALIGNMENT_ASSERT(dst->plane[2].data);

		STRIDE_ALIGNMENT_ASSERT(dst->plane[0].stride);
		STRIDE_ALIGNMENT_ASSERT(dst->plane[1].stride);
		STRIDE_ALIGNMENT_ASSERT(dst->plane[2].stride);

		if (src->version >= API_VERSION_2_4) {
			POINTER_ALIGNMENT_ASSERT(src->plane[3].data);
			STRIDE_ALIGNMENT_ASSERT(src->plane[3].stride);
		}
		if (dst->version >= API_VERSION_2_4) {
			POINTER_ALIGNMENT_ASSERT(dst->plane[3].data);
			STRIDE_ALIGNMENT_ASSERT(dst->plane[3].stride);
		}

		POINTER_ALIGNMENT_ASSERT(tmp);
	}

	auto src_buf = import_image_buffer(*src);
	auto dst_buf = import_image_buffer(*dst);
	graph->process(src_buf, dst_buf, tmp, unpack_cb, unpack_user, pack_cb, pack_user);
	EX_END
}

#undef EX_BEGIN
#undef EX_END

void zimg_image_format_default(zimg_image_format *ptr, unsigned version)
{
	zassert_d(ptr, "null pointer");
	API_VERSION_ASSERT(version);

	ptr->version = version;

	if (version >= API_VERSION_2_0) {
		ptr->width = 0;
		ptr->height = 0;
		ptr->pixel_type = static_cast<zimg_pixel_type_e>(-1);

		ptr->subsample_w = 0;
		ptr->subsample_h = 0;

		ptr->color_family = ZIMG_COLOR_GREY;
		ptr->matrix_coefficients = ZIMG_MATRIX_UNSPECIFIED;
		ptr->transfer_characteristics = ZIMG_TRANSFER_UNSPECIFIED;
		ptr->color_primaries = ZIMG_PRIMARIES_UNSPECIFIED;

		ptr->depth = 0;
		ptr->pixel_range = ZIMG_RANGE_LIMITED;

		ptr->field_parity = ZIMG_FIELD_PROGRESSIVE;
		ptr->chroma_location = ZIMG_CHROMA_LEFT;
	}
	if (version >= API_VERSION_2_1) {
		ptr->active_region.left = NAN;
		ptr->active_region.top = NAN;
		ptr->active_region.width = NAN;
		ptr->active_region.height = NAN;
	}
	if (version >= API_VERSION_2_4) {
		ptr->alpha = ZIMG_ALPHA_NONE;
	}
}

void zimg_graph_builder_params_default(zimg_graph_builder_params *ptr, unsigned version)
{
	zassert_d(ptr, "null pointer");
	API_VERSION_ASSERT(version);

	ptr->version = version;

	if (version >= API_VERSION_2_0) {
		ptr->resample_filter = ZIMG_RESIZE_BICUBIC;
		ptr->filter_param_a = NAN;
		ptr->filter_param_b = NAN;

		ptr->resample_filter_uv = ZIMG_RESIZE_BILINEAR;
		ptr->filter_param_a_uv = NAN;
		ptr->filter_param_b_uv = NAN;

		ptr->dither_type = ZIMG_DITHER_NONE;

		ptr->cpu_type = ZIMG_CPU_AUTO;
	}
	if (version >= API_VERSION_2_2) {
		ptr->nominal_peak_luminance = NAN;
		ptr->allow_approximate_gamma = 0;
	}
}

zimg_filter_graph *zimg_filter_graph_build(const zimg_image_format *src_format, const zimg_image_format *dst_format, const zimg_graph_builder_params *params)
{
	zassert_d(src_format, "null pointer");
	zassert_d(dst_format, "null pointer");

	try {
		zimg::graph::GraphBuilder::state src_state;
		zimg::graph::GraphBuilder::state dst_state;
		zimg::graph::GraphBuilder::params graph_params;

		std::unique_ptr<zimg::resize::Filter> filters[2];

		std::tie(src_state, dst_state) = import_graph_state(*src_format, *dst_format);
		if (params)
			graph_params = import_graph_params(*params, filters);

		zimg::graph::GraphBuilder builder;
		return builder.set_source(src_state)
			.connect(dst_state, params ? &graph_params : nullptr)
			.build_graph()
			.release();
	} catch (...) {
		handle_exception(std::current_exception());
		return nullptr;
	}
}<|MERGE_RESOLUTION|>--- conflicted
+++ resolved
@@ -268,11 +268,7 @@
 {
 	using zimg::colorspace::TransferCharacteristics;
 
-<<<<<<< HEAD
 	static constexpr const zimg::static_map<zimg_transfer_characteristics_e, TransferCharacteristics, 16> map{
-=======
-	static SM_CONSTEXPR_14 const zimg::static_map<zimg_transfer_characteristics_e, TransferCharacteristics, 16> map{
->>>>>>> e5b0de6b
 		{ ZIMG_TRANSFER_BT709,         TransferCharacteristics::REC_709 },
 		{ ZIMG_TRANSFER_UNSPECIFIED,   TransferCharacteristics::UNSPECIFIED },
 		{ ZIMG_TRANSFER_ST240_M,       TransferCharacteristics::SMPTE_240M },
